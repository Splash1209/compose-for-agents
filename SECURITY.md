--- conflicted
+++ resolved
@@ -1,7 +1,4 @@
 # Security Policy
-
-<<<<<<< HEAD
-=======
 
 ## ⚠️ IMPORTANT SECURITY NOTICE
 
@@ -96,7 +93,7 @@
 | 4.0.x   | :white_check_mark: |
 | < 4.0   | :x:                |
 
->>>>>>> 4a00a5c4
+
 ## Reporting a Vulnerability
 
 Use this section to tell people how to report a vulnerability.
@@ -104,7 +101,7 @@
 Tell them where to go, how often they can expect to get an update on a
 reported vulnerability, what to expect if the vulnerability is accepted or
 declined, etc.
-<<<<<<< HEAD
+
 
 ## Security Considerations for Agents
 
@@ -189,6 +186,4 @@
 | 1.4.x   | :white_check_mark: |
 | < 1.4   | :x:                |
 
-For more information about security updates, please refer to our release notes and changelog.
-=======
->>>>>>> 4a00a5c4
+For more information about security updates, please refer to our release notes and changelog.