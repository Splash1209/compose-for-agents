--- conflicted
+++ resolved
@@ -38,13 +38,8 @@
         endpoint_var: MODEL_RUNNER_URL
         model_var: MODEL_RUNNER_MODEL
 
-<<<<<<< HEAD
   mcp-gateway:
-    image: docker/agents_gateway:v2
-=======
-  mcp_gateway:
     image: docker/mcp-gateway:latest
->>>>>>> 2415e99b
     volumes:
       - "/var/run/docker.sock:/var/run/docker.sock"
     command:
